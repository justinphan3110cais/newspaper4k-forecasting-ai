--- conflicted
+++ resolved
@@ -13,19 +13,17 @@
 import queue
 import traceback
 
+
 from threading import Thread
 
 from .configuration import Configuration
 
-<<<<<<< HEAD
 log = logging.getLogger(__name__)
 
 
 class ConcurrencyException(Exception):
     pass
 
-=======
->>>>>>> 510be0e1
 
 class Worker(Thread):
     """
@@ -101,14 +99,9 @@
         resets the task.
         """
         if self.pool is None:
-<<<<<<< HEAD
-            raise ConcurrencyException('Call set(..) with a list of source objects '
-                                       'before calling .join(..)')
-=======
-            raise ValueError(
-                "Call set(..) with a list of source objects before .join(..)"
+            raise ConcurrencyException(
+                "Call set(..) with a list of source objects " "before calling .join(..)"
             )
->>>>>>> 510be0e1
         self.pool.wait_completion()
         self.pool = None
 
@@ -139,4 +132,9 @@
             if isinstance(news_object, Source):
                 self.pool.add_task(news_object.download_articles)
             else:
+                self.pool.add_task(news_object.download)
+        for news_object in news_list:
+            if isinstance(news_object, Source):
+                self.pool.add_task(news_object.download_articles)
+            else:
                 self.pool.add_task(news_object.download)