--- conflicted
+++ resolved
@@ -14,11 +14,7 @@
 import logging
 import string
 from copy import deepcopy
-<<<<<<< HEAD
 from typing import List, Dict, Optional, Union
-=======
-from typing import List, Dict, Optional
->>>>>>> f2c55271
 import lxml.etree
 import lxml.html
 import lxml.html.clean
@@ -120,7 +116,6 @@
     def get_tags(
         cls,
         node: lxml.html.Element,
-<<<<<<< HEAD
         tag: Optional[Union[List[str], str]] = None,
         attribs: Optional[Dict[str, str]] = None,
         attribs_match: str = "exact",
@@ -140,33 +135,17 @@
                 whitespace-separated list of words, one of which is exactly
                 our query string.
                 Defaults to "exact".
-=======
-        tag: Optional[str] = None,
-        attribs: Optional[Dict[str, str]] = None,
-    ):
-        """Get list of elements of a certain tag with matching attributes
-
-        Args:
-            tag (Optional[str], optional): Tag to match. If None, it matches all
-                tags. Defaults to None.
-            attribs (Optional[Dict[str, str]], optional): Dictionary containing
-                attributes to match. Defaults to None.
->>>>>>> f2c55271
 
         Returns:
             List[lxml.html.Element]: Elements matching the tag and attributes
-        """
-<<<<<<< HEAD
+            List[lxml.html.Element]: Elements matching the tag and attributes
+        """
         if attribs_match not in ["exact", "substring", "word"]:
             raise ValueError(
                 "attribs_match must be one of 'exact', 'substring' or 'word'"
             )
         if not attribs:
             selector = f".//{(tag or '*')}"
-=======
-        if not attribs:
-            selector = "descendant-or-self::%s" % (tag or "*")
->>>>>>> f2c55271
             elems = node.xpath(selector)
             return elems
 
@@ -188,48 +167,7 @@
                 )
 
             sel_list.append(selector)
-<<<<<<< HEAD
         selector = ".//%s[%s]" % (tag or "*", " and ".join(sel_list))
-=======
-        selector = "descendant-or-self::%s[%s]" % (tag or "*", " and ".join(sel_list))
-        elems = node.xpath(selector)
-        return elems
-
-    @classmethod
-    def get_elements_by_attribs(
-        cls, node: lxml.html.Element, attribs: Dict[str, str]
-    ) -> List[lxml.html.Element]:
-        """Get list of elements with matching attributes
-
-        Args:
-            attribs (Dict[str,str]): dictionary containing attributes to match.
-                e.g. {"class":"foo", "id":"bar"}
-
-        Returns:
-            List[lxml.html.Element]: Elements matching the attributes
-        """
-        return cls.get_tags(node, attribs=attribs)
-
-    @classmethod
-    def get_metatags(
-        cls, node: lxml.html.Element, value: Optional[str] = None
-    ) -> List[lxml.html.Element]:
-        """Get list of meta tags with name, property or itemprop equal to
-          `value`. If `value` is None, it returns all meta tags
-
-        Args:
-            node (lxml.html.Element): Element to search
-            value (Optional[str], optional): Value to match. Defaults to None.
-
-        Returns:
-            List[lxml.html.Element]: Elements matching the value
-        """
-        if value is None:
-            return cls.get_tags(node, tag="meta")
-
-        sel_list = [f"@name='{value}'", f"@property='{value}'", f"@itemprop='{value}'"]
-        selector = "descendant-or-self::meta[%s]" % " or ".join(sel_list)
->>>>>>> f2c55271
         elems = node.xpath(selector)
         return elems
 
